#!nsh
#
# Standard startup script for PX4FMU v1, v2, v3 onboard sensor drivers.
#

if ms5611 start
then
fi

if adc start
then
fi

if ver hwcmp PX4FMU_V2
then
	# External I2C bus
	if hmc5883 -C -T -X start
	then
	fi

	# Internal I2C bus
	if hmc5883 -C -T -I -R 4 start
	then
	fi

	# external MPU6K is rotated 180 degrees yaw
	if mpu6000 -X -R 4 start
	then
		set BOARD_FMUV3 true
	else
		set BOARD_FMUV3 false
	fi

	if [ $BOARD_FMUV3 == true ]
	then
		# external L3GD20H is rotated 180 degrees yaw
		if l3gd20 -X -R 4 start
		then
		fi

		# external LSM303D is rotated 270 degrees yaw
		if lsm303d -X -R 6 start
		then
		fi

		# internal MPU6000 is rotated 180 deg roll, 270 deg yaw
		if mpu6000 -R 14 start
		then
		fi

		if hmc5883 -C -T -S -R 8 start
		then
		fi

	else
		# FMUv2
		if mpu6000 start
		then
		fi

		if l3gd20 start
		then
		fi

		if lsm303d start
		then
		fi
	fi
else
	# FMUv1
	if mpu6000 start
	then
	fi

	if l3gd20 start
	then
	fi

	# MAG selection
	if param compare SENS_EXT_MAG 2
	then
		if hmc5883 -C -I start
		then
		fi
	else
		# Use only external as primary
		if param compare SENS_EXT_MAG 1
		then
			if hmc5883 -C -X start
			then
			fi
		else
		# auto-detect the primary, prefer external
			if hmc5883 start
			then
			fi
		fi
	fi
fi

if meas_airspeed start
then
else
	if ets_airspeed start
	then
	else
		if ets_airspeed start -b 1
		then
		fi
	fi
fi

<<<<<<< HEAD
# Check for flow sensor
if px4flow start &
=======
if ll40ls start
>>>>>>> fc4754f8
then
fi

#
# Start sensors
#
sensors start
<|MERGE_RESOLUTION|>--- conflicted
+++ resolved
@@ -110,15 +110,6 @@
 	fi
 fi
 
-<<<<<<< HEAD
-# Check for flow sensor
-if px4flow start &
-=======
-if ll40ls start
->>>>>>> fc4754f8
-then
-fi
-
 #
 # Start sensors
 #
