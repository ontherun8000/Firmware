/****************************************************************************
 *
 *   Copyright (c) 2012-2014 PX4 Development Team. All rights reserved.
 *
 * Redistribution and use in source and binary forms, with or without
 * modification, are permitted provided that the following conditions
 * are met:
 *
 * 1. Redistributions of source code must retain the above copyright
 *    notice, this list of conditions and the following disclaimer.
 * 2. Redistributions in binary form must reproduce the above copyright
 *    notice, this list of conditions and the following disclaimer in
 *    the documentation and/or other materials provided with the
 *    distribution.
 * 3. Neither the name PX4 nor the names of its contributors may be
 *    used to endorse or promote products derived from this software
 *    without specific prior written permission.
 *
 * THIS SOFTWARE IS PROVIDED BY THE COPYRIGHT HOLDERS AND CONTRIBUTORS
 * "AS IS" AND ANY EXPRESS OR IMPLIED WARRANTIES, INCLUDING, BUT NOT
 * LIMITED TO, THE IMPLIED WARRANTIES OF MERCHANTABILITY AND FITNESS
 * FOR A PARTICULAR PURPOSE ARE DISCLAIMED. IN NO EVENT SHALL THE
 * COPYRIGHT OWNER OR CONTRIBUTORS BE LIABLE FOR ANY DIRECT, INDIRECT,
 * INCIDENTAL, SPECIAL, EXEMPLARY, OR CONSEQUENTIAL DAMAGES (INCLUDING,
 * BUT NOT LIMITED TO, PROCUREMENT OF SUBSTITUTE GOODS OR SERVICES; LOSS
 * OF USE, DATA, OR PROFITS; OR BUSINESS INTERRUPTION) HOWEVER CAUSED
 * AND ON ANY THEORY OF LIABILITY, WHETHER IN CONTRACT, STRICT
 * LIABILITY, OR TORT (INCLUDING NEGLIGENCE OR OTHERWISE) ARISING IN
 * ANY WAY OUT OF THE USE OF THIS SOFTWARE, EVEN IF ADVISED OF THE
 * POSSIBILITY OF SUCH DAMAGE.
 *
 ****************************************************************************/

/**
 * @file mavlink_main.h
 * MAVLink 1.0 protocol interface definition.
 *
 * @author Lorenz Meier <lm@inf.ethz.ch>
 * @author Anton Babushkin <anton.babushkin@me.com>
 */

#pragma once

#include <stdbool.h>
#include <nuttx/fs/fs.h>
#include <systemlib/param/param.h>
#include <systemlib/perf_counter.h>
#include <pthread.h>
#include <mavlink/mavlink_log.h>

#include <uORB/uORB.h>
#include <uORB/topics/mission.h>
#include <uORB/topics/mission_result.h>

#include "mavlink_bridge_header.h"
#include "mavlink_orb_subscription.h"
#include "mavlink_stream.h"
#include "mavlink_messages.h"
#include "mavlink_mission.h"


class Mavlink
{

public:
	/**
	 * Constructor
	 */
	Mavlink();

	/**
	 * Destructor, also kills the mavlinks task.
	 */
	~Mavlink();

	/**
	* Start the mavlink task.
	 *
	 * @return		OK on success.
	 */
	static int		start(int argc, char *argv[]);

	/**
	 * Display the mavlink status.
	 */
	void			display_status();

	static int		stream_command(int argc, char *argv[]);

	static int		instance_count();

	static Mavlink		*new_instance();

	static Mavlink		*get_instance(unsigned instance);

	static Mavlink		*get_instance_for_device(const char *device_name);

	static int		destroy_all_instances();

	static bool		instance_exists(const char *device_name, Mavlink *self);

	static void		forward_message(const mavlink_message_t *msg, Mavlink *self);

	static int		get_uart_fd(unsigned index);

	int			get_uart_fd();

	/**
	 * Get the MAVLink system id.
	 *
	 * @return		The system ID of this vehicle
	 */
	int			get_system_id();

	/**
	 * Get the MAVLink component id.
	 *
	 * @return		The component ID of this vehicle
	 */
	int			get_component_id();

	const char *_device_name;

	enum MAVLINK_MODE {
		MAVLINK_MODE_NORMAL = 0,
		MAVLINK_MODE_CUSTOM,
		MAVLINK_MODE_CAMERA
	};

	void			set_mode(enum MAVLINK_MODE);
	enum MAVLINK_MODE	get_mode() { return _mode; }

	bool			get_hil_enabled() { return _hil_enabled; }

	bool			get_use_hil_gps() { return _use_hil_gps; }

	bool			get_flow_control_enabled() { return _flow_control_enabled; }

	bool			get_forwarding_on() { return _forwarding_on; }

	static int		start_helper(int argc, char *argv[]);

	/**
	 * Handle parameter related messages.
	 */
	void			mavlink_pm_message_handler(const mavlink_channel_t chan, const mavlink_message_t *msg);

	void			get_mavlink_mode_and_state(struct vehicle_status_s *status, struct position_setpoint_triplet_s *pos_sp_triplet, uint8_t *mavlink_state, uint8_t *mavlink_base_mode, uint32_t *mavlink_custom_mode);

	/**
	 * Enable / disable Hardware in the Loop simulation mode.
	 *
	 * @param hil_enabled	The new HIL enable/disable state.
	 * @return		OK if the HIL state changed, ERROR if the
	 *			requested change could not be made or was
	 *			redundant.
	 */
	int			set_hil_enabled(bool hil_enabled);

	void	send_message(const mavlink_message_t *msg);

	void	handle_message(const mavlink_message_t *msg);

	MavlinkOrbSubscription *add_orb_subscription(const orb_id_t topic);

	int			get_instance_id();

	/**
	 * Enable / disable hardware flow control.
	 *
	 * @param enabled	True if hardware flow control should be enabled
	 */
	int			enable_flow_control(bool enabled);

	mavlink_channel_t	get_channel();

	void configure_stream_threadsafe(const char *stream_name, float rate);

	bool			_task_should_exit;	/**< if true, mavlink task should exit */

	int			get_mavlink_fd() { return _mavlink_fd; }

<<<<<<< HEAD
	int send_statustext(const char *string);
	int send_statustext(enum MAV_SEVERITY severity, const char *string);
=======
>>>>>>> 2389a11a
	MavlinkStream * get_streams() const { return _streams; }

	float get_rate_mult();

	/* Functions for waiting to start transmission until message received. */
	void			set_has_received_messages(bool received_messages) { _received_messages = received_messages; }
	bool			get_has_received_messages() { return _received_messages; }
	void			set_wait_to_transmit(bool wait) { _wait_to_transmit = wait; }
	bool			get_wait_to_transmit() { return _wait_to_transmit; }
	bool			should_transmit() { return (!_wait_to_transmit || (_wait_to_transmit && _received_messages)); }

	bool			message_buffer_write(const void *ptr, int size);
    
    void lockMessageBufferMutex(void) { pthread_mutex_lock(&_message_buffer_mutex); }
    void unlockMessageBufferMutex(void) { pthread_mutex_unlock(&_message_buffer_mutex); }

	/**
	 * Count a transmision error
	 */
	void count_txerr();

protected:
	Mavlink			*next;

private:
	int			_instance_id;

	int			_mavlink_fd;
	bool			_task_running;

	/* states */
	bool			_hil_enabled;		/**< Hardware In the Loop mode */
	bool			_use_hil_gps;		/**< Accept GPS HIL messages (for example from an external motion capturing system to fake indoor gps) */
	bool			_is_usb_uart;		/**< Port is USB */
	bool        		_wait_to_transmit;  	/**< Wait to transmit until received messages. */
	bool        		_received_messages;	/**< Whether we've received valid mavlink messages. */

	unsigned		_main_loop_delay;	/**< mainloop delay, depends on data rate */

	MavlinkOrbSubscription	*_subscriptions;
	MavlinkStream		*_streams;

	MavlinkMissionManager *_mission_manager;

	orb_advert_t	_mission_pub;
	int			_mission_result_sub;
	MAVLINK_MODE _mode;

	mavlink_channel_t _channel;

	struct mavlink_logbuffer _logbuffer;
	unsigned int		_total_counter;

	pthread_t		_receive_thread;

	bool			_verbose;
	bool			_forwarding_on;
	bool			_passing_on;
	bool			_ftp_on;
	int			_uart_fd;
	int			_baudrate;
	int			_datarate;

	/**
	 * If the queue index is not at 0, the queue sending
	 * logic will send parameters from the current index
	 * to len - 1, the end of the param list.
	 */
	unsigned int		_mavlink_param_queue_index;

	bool			mavlink_link_termination_allowed;

	char 			*_subscribe_to_stream;
	float			_subscribe_to_stream_rate;

	bool			_flow_control_enabled;

	struct mavlink_message_buffer {
		int write_ptr;
		int read_ptr;
		int size;
		char *data;
	};

	mavlink_message_buffer	_message_buffer;

	pthread_mutex_t		_message_buffer_mutex;

	bool			_param_initialized;
	param_t			_param_system_id;
	param_t			_param_component_id;
	param_t			_param_system_type;
	param_t			_param_use_hil_gps;

	perf_counter_t		_loop_perf;			/**< loop performance counter */
	perf_counter_t		_txerr_perf;			/**< TX error counter */

	/**
	 * Send one parameter.
	 *
	 * @param param		The parameter id to send.
	 * @return		zero on success, nonzero on failure.
	 */
	int			mavlink_pm_send_param(param_t param);

	/**
	 * Send one parameter identified by index.
	 *
	 * @param index		The index of the parameter to send.
	 * @return		zero on success, nonzero else.
	 */
	int			mavlink_pm_send_param_for_index(uint16_t index);

	/**
	 * Send one parameter identified by name.
	 *
	 * @param name		The index of the parameter to send.
	 * @return		zero on success, nonzero else.
	 */
	int			mavlink_pm_send_param_for_name(const char *name);

	/**
	 * Send a queue of parameters, one parameter per function call.
	 *
	 * @return		zero on success, nonzero on failure
	 */
	int			mavlink_pm_queued_send(void);

	/**
	 * Start sending the parameter queue.
	 *
	 * This function will not directly send parameters, but instead
	 * activate the sending of one parameter on each call of
	 * mavlink_pm_queued_send().
	 * @see 		mavlink_pm_queued_send()
	 */
	void			mavlink_pm_start_queued_send();

	void			mavlink_update_system();

	int mavlink_open_uart(int baudrate, const char *uart_name, struct termios *uart_config_original, bool *is_usb);

	int configure_stream(const char *stream_name, const float rate);

	int message_buffer_init(int size);

	void message_buffer_destroy();

	int message_buffer_count();

	int message_buffer_is_empty();

	int message_buffer_get_ptr(void **ptr, bool *is_part);

	void message_buffer_mark_read(int n);

	void pass_message(const mavlink_message_t *msg);

	static int	mavlink_dev_ioctl(struct file *filep, int cmd, unsigned long arg);

	/**
	 * Main mavlink task.
	 */
	int		task_main(int argc, char *argv[]);
};<|MERGE_RESOLUTION|>--- conflicted
+++ resolved
@@ -180,11 +180,8 @@
 
 	int			get_mavlink_fd() { return _mavlink_fd; }
 
-<<<<<<< HEAD
 	int send_statustext(const char *string);
 	int send_statustext(enum MAV_SEVERITY severity, const char *string);
-=======
->>>>>>> 2389a11a
 	MavlinkStream * get_streams() const { return _streams; }
 
 	float get_rate_mult();
